{
  "name": "psa-insight-ui",
  "private": true,
  "version": "0.0.0",
  "type": "module",
  "scripts": {
    "dev": "vite",
    "build": "vite build",
    "lint": "eslint .",
    "preview": "vite preview"
  },
  "dependencies": {
    "@radix-ui/react-icons": "^1.3.2",
    "antd": "^5.27.5",
    "class-variance-authority": "^0.7.1",
    "clsx": "^2.1.1",
    "lucide-react": "^0.546.0",
    "powerbi-client": "^2.23.1",
    "react": "^19.1.1",
    "react-dom": "^19.1.1",
<<<<<<< HEAD
=======
    "react-markdown": "^10.1.0",
>>>>>>> 8f44ecde
    "react-scrollbars-custom": "^4.1.1",
    "react-split": "^2.0.14",
    "tailwind-merge": "^3.3.1",
    "tailwindcss": "^4.1.14"
  },
  "devDependencies": {
    "@eslint/js": "^9.36.0",
    "@types/react": "^19.1.16",
    "@types/react-dom": "^19.1.9",
    "@vitejs/plugin-react": "^5.0.4",
    "eslint": "^9.36.0",
    "eslint-plugin-react-hooks": "^5.2.0",
    "eslint-plugin-react-refresh": "^0.4.22",
    "globals": "^16.4.0",
    "vite": "^7.1.10"
  }
}<|MERGE_RESOLUTION|>--- conflicted
+++ resolved
@@ -18,10 +18,7 @@
     "powerbi-client": "^2.23.1",
     "react": "^19.1.1",
     "react-dom": "^19.1.1",
-<<<<<<< HEAD
-=======
     "react-markdown": "^10.1.0",
->>>>>>> 8f44ecde
     "react-scrollbars-custom": "^4.1.1",
     "react-split": "^2.0.14",
     "tailwind-merge": "^3.3.1",
