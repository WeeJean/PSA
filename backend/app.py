--- conflicted
+++ resolved
@@ -1,59 +1,73 @@
 import os
+import requests
 from flask import Flask, request, jsonify
-<<<<<<< HEAD
 from flask_cors import CORS
-=======
-from flask_cors import CORS 
->>>>>>> b70aba79
 from dotenv import load_dotenv
-from agentic_engine import run_agentic_query
 
 # === Load environment variables from .env ===
 load_dotenv()
 
 # === Flask App Setup ===
 app = Flask(__name__)
-<<<<<<< HEAD
-CORS(app)   # allow frontend (React) to access Flask backend
-=======
 CORS(app)  # Enable Cross-Origin Resource Sharing (lets React call Flask)
 
-# === PowerBI Dashboard === 
+# === PowerBI Dashboard ===
 TENANT_ID = os.getenv("TENANT_ID")
 CLIENT_ID = os.getenv("CLIENT_ID")
 CLIENT_SECRET = os.getenv("CLIENT_SECRET")
 WORKSPACE_ID = os.getenv("WORKSPACE_ID")
 REPORT_ID = os.getenv("REPORT_ID")
->>>>>>> b70aba79
 
-# === Azure API Configuration (still used inside LangChain) ===
+# === Azure API Configuration ===
 AZURE_API_KEY = os.getenv("AZURE_OPENAI_KEY")
-AZURE_ENDPOINT = os.getenv("AZURE_OPENAI_ENDPOINT", "https://psacodesprint2025.azure-api.net")
-DEPLOYMENT_NAME = os.getenv("AZURE_DEPLOYMENT_NAME", "gpt-4.1-nano")
-API_VERSION = os.getenv("AZURE_API_VERSION", "2025-01-01-preview")
+AZURE_ENDPOINT = "https://psacodesprint2025.azure-api.net"
+DEPLOYMENT_NAME = "gpt-4.1-nano"  # your deployment name in Azure
+API_VERSION = "2025-01-01-preview"
 
 # === Health check endpoint ===
 @app.route("/")
 def home():
-    return "✅ Flask backend running with Agentic AI (LangChain + Azure)"
+    return "✅ Flask backend running (PSA Code Sprint API Gateway mode)"
 
-# === Main route: handle user queries ===
+# === Main route for LLM queries ===
 @app.route("/ask", methods=["POST"])
 def ask():
+    data = request.get_json()
+    query = data.get("query", "")
+
+    # Construct the Azure API URL
+    url = f"{AZURE_ENDPOINT}/openai/deployments/{DEPLOYMENT_NAME}/chat/completions?api-version={API_VERSION}"
+
+    headers = {
+        "Content-Type": "application/json",
+        "api-key": AZURE_API_KEY
+    }
+
+    payload = {
+        "messages": [{"role": "user", "content": query}],
+        "max_tokens": 200,
+        "temperature": 0.7
+    }
+
     try:
-        # Get query from frontend
-        data = request.get_json()
-        query = data.get("query", "")
+        # Send request to Azure OpenAI (PSA API Gateway)
+        r = requests.post(url, headers=headers, json=payload)
+        r.raise_for_status()  # raise an error for bad status codes
+        result = r.json()
 
-        # Send query to LangChain agent (in agentic_engine.py)
-        result = run_agentic_query(query)
+        # Return the AI response to frontend
+        return jsonify({"response": result["choices"][0]["message"]["content"]})
 
-        # Return AI response to frontend
-        return jsonify({"response": result})
+    except requests.exceptions.RequestException as e:
+        # Network or HTTP error
+        print("❌ Network/API Error:", e)
+        return jsonify({"error": str(e)}), 500
+
     except Exception as e:
-        print("❌ Backend Error:", e)
+        # Any other unexpected error
+        print("❌ Unexpected Error:", e)
         return jsonify({"error": str(e)}), 500
-    
+
 @app.route("/get-embed-token")
 def get_embed_token():
     # Step 1: Get Azure AD access token
@@ -85,6 +99,6 @@
         "accessToken": embed_token
     })
 
-# === Run Flask app ===
+# === Run the Flask app ===
 if __name__ == "__main__":
     app.run(port=5000, debug=True)